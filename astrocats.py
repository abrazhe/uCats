--- conflicted
+++ resolved
@@ -85,22 +85,14 @@
                                                       help='whether to pre-filter data with an adaptive median filter'),
         '--detection-low-percentile':dict(default=2.5, type=float,
                                           help='lower values detect less FPs, higher values make more detections'),
-<<<<<<< HEAD
         '--detection-tau-smooth':dict(default=2., type=float,
                                       help='smoothing in detection, make larger for less false positives,\
- make smaller for detection of smaller events'),
+                                      make smaller for detection of smaller events'),
         '--detection-loc-nhood':dict(default=3,type=int),
         '--detection-smoothed-reconstruction':dict(default=1,type=bool),
-        '--signal-patch-denoise-spatial-size':dict(default=5,type=int),
-        '--signal-patch-denoise-temporal-size':dict(default=1,type=int),        
-        '--signal-patch-denoise-npc':dict(default=5,type=int),
         '--event-segmentation-threshold':dict(default=0.025, type=float, help='ΔF/F level at which separate nearby events'),
-=======
-        '--detection-loc-nhood':dict(default=2,type=int),
-        '--signal-patch-denoise-spatial-size':dict(default=5,type=int),
-        '--signal-patch-denoise-temporal-size':dict(default=1,type=int),        
+        '--detection-loc-nhood':dict(default=8,type=int),
         '--event-segmentation-threshold':dict(default=0.05, type=float, help='ΔF/F level at which separate nearby events'),
->>>>>>> b5ed5eb8
         '--event-peak-threshold':dict(default=0.1, type=float,help='event must contain a peak with at least this ΔF/F value'),
         '--event-min-duration':dict(default=3, type=int,help='event must be at least this long (frames)'),
         '--event-min-area':dict(default=16, type=int, help='event must have at least this projection area (pixels)'),
@@ -190,8 +182,6 @@
 
     if args.no_events:
         return
-<<<<<<< HEAD
-=======
 
     # I. -- Adaptive median filtering input data --
     frames = fsc.data.astype(float32)
@@ -224,7 +214,6 @@
     
     benh = fseq.from_array(benh)
     benh.meta['channel'] = 'Fbaseline'
->>>>>>> b5ed5eb8
     
     # III. Calculate ΔF/F
     print('Calculating relative fluorescence changes')
@@ -234,11 +223,7 @@
         colored_mask = dark_area_mask(benh.data.mean(0))
     else:
         print('no color mask asked for')
-<<<<<<< HEAD
-        colored_mask = np.ones(benh.frame_shape, np.bool)
-=======
         colored_mask = np.ones(benh[0].shape, np.bool)
->>>>>>> b5ed5eb8
 
     f,ax = plt.subplots(1,1,figsize=(8,8));
     ax.imshow(benh.data.mean(0),cmap='gray')
@@ -255,30 +240,28 @@
         fsx = fseq.from_hdf5(detected_name)
         h5f = fsx.h5file
     else:
-<<<<<<< HEAD
-        print("Calculating 'augmented' data")
-        print(' - denoising ΔF/F frames')
-        dfof_cleaned = ucats.patch_pca_denoise2(fsc.data/benh.data-1,
-                                                npc=args.signal_patch_denoise_npc,
-                                                temporal_filter=args.signal_patch_denoise_temporal_size,
-                                                spatial_filter=args.signal_patch_denoise_spatial_size,
-                                                mask_of_interest=colored_mask)
-        if args.save_denoised_dfof:
-            fs_tmp_ = fseq.from_array(dfof_cleaned)
-            fs_tmp_.meta['channel'] = 'dfof_denoised'
-            fs_tmp_.to_hdf5(nametag+ '-dfof-denoised.h5',mode='w')
-        print(' - Detecting and cleaning up events...')
-
-        pipeline_kwargs = dict(smoothed_rec=args.detection_smoothed_reconstruction)
-        labeler_kwargs = dict(tau=args.detection_tau_smooth, percentile_low=args.detection_low_percentile)
-        labeler = ucats.percentile_label_lj if args.detection_do_jitter else ucats.percentile_label
-
-        fsx = ucats.make_enh4(dfof_cleaned, kind='pca', nhood=args.detection_loc_nhood,
-                              labeler = labeler,
-                              pipeline_kw=pipeline_kwargs,
-                              labeler_kw=labeler_kwargs,
-                              mask_of_interest=colored_mask)
-=======
+#         print("Calculating 'augmented' data")
+#         print(' - denoising ΔF/F frames')
+#         dfof_cleaned = ucats.patch_pca_denoise2(fsc.data/benh.data-1,
+#                                                 npc=args.signal_patch_denoise_npc,
+#                                                 temporal_filter=args.signal_patch_denoise_temporal_size,
+#                                                 spatial_filter=args.signal_patch_denoise_spatial_size,
+#                                                 mask_of_interest=colored_mask)
+#         if args.save_denoised_dfof:
+#             fs_tmp_ = fseq.from_array(dfof_cleaned)
+#             fs_tmp_.meta['channel'] = 'dfof_denoised'
+#             fs_tmp_.to_hdf5(nametag+ '-dfof-denoised.h5',mode='w')
+#         print(' - Detecting and cleaning up events...')
+
+#         pipeline_kwargs = dict(smoothed_rec=args.detection_smoothed_reconstruction)
+#         labeler_kwargs = dict(tau=args.detection_tau_smooth, percentile_low=args.detection_low_percentile)
+#         labeler = ucats.percentile_label_lj if args.detection_do_jitter else ucats.percentile_label
+
+#         fsx = ucats.make_enh4(dfof_cleaned, kind='pca', nhood=args.detection_loc_nhood,
+#                               labeler = labeler,
+#                               pipeline_kw=pipeline_kwargs,
+#                               labeler_kw=labeler_kwargs,
+#                               mask_of_interest=colored_mask)
         print("Calculating 'augmented' data")        #print(' - denoising ΔF/F frames')
         #dfof_cleaned = ucats.patch_pca_denoise2(fsc.data/benh.data-1,
         #                                        npc=args.signal_patch_denoise_npc,
@@ -324,7 +307,6 @@
         #fsx = fseq.from_array(fsx)
         #fsx.meta['channel'] = '-newrec5-medians-'
         #fsx = ucats.make_enh5(dfof, nhood=args.detection_loc_nhood, verbose=args.verbose)
->>>>>>> b5ed5eb8
         
         coll_ = ucats.EventCollection(fsx.data, 
                                       threshold=args.event_segmentation_threshold,                                     
