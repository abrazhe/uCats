--- conflicted
+++ resolved
@@ -88,12 +88,8 @@
         '--detection-tau-smooth':dict(default=2., type=float,
                                       help='smoothing in detection, make larger for less false positives,\
  make smaller for detection of smaller events'),
-<<<<<<< HEAD
         '--detection-loc-nhood':dict(default=3,type=int),
-=======
-        '--detection-loc-nhood':dict(default=2,type=int),
         '--detection-smoothed-reconstruction':dict(default=1,type=bool),
->>>>>>> dbc2a5f1
         '--signal-patch-denoise-spatial-size':dict(default=5,type=int),
         '--signal-patch-denoise-temporal-size':dict(default=1,type=int),        
         '--signal-patch-denoise-npc':dict(default=5,type=int),
@@ -176,15 +172,11 @@
     if isinstance(fsc, fseq.FStackColl) and len(fsc.stacks) > 1:
         fsc = fsc.stacks[args.ca_channel]
 
-<<<<<<< HEAD
     #seems like no good?
     fsc.data = ucats.adaptive_median_filter_frames(fsc.data,)
-=======
 
     if args.no_events:
         return
-    
->>>>>>> dbc2a5f1
     
     # III. Calculate baseline
     print('Calculating dynamic fluorescence baseline for motion-corrected data')
