--- conflicted
+++ resolved
@@ -14,12 +14,7 @@
 from ..decomposition import min_ncomp, svd_flip_signs
 from ..patches import make_grid, slice_overlaps_square
 from ..utils import adaptive_filter_1d, adaptive_filter_2d
-<<<<<<< HEAD
-from ..baselines import simple_baseline, baseline_runmin
-from .. import baselines
-=======
 from ..baselines import multi_scale_simple_baseline, symmetrized_l1_runmin
->>>>>>> 4cd6b811
 from .. import utils
 from .. import scramble
 
@@ -203,17 +198,9 @@
 
         if with_f0:
             #bs = np.array([simple_baseline(v,plow=50,smooth=baseline_smoothness,ns=mad_std(v)) for v in signals])
-<<<<<<< HEAD
-            smooth_levels = (np.array([0.25, 0.5, 1, 1.5])*baseline_smoothness).astype(int)
-            #bs = np.array([multi_scale_simple_baseline(v,plow=50,smooth_levels=smooth_levels,ns=utils.mad_std(v)) for v in signals])
-            bs = (baseline_runmin(v, 25, 50) for v in signals)
-            bs = np.array([b + simple_baseline(v-b, smooth=baseline_smoothness, ns=utils.mad_std(v))
-                           for v,b in zip(signals, bs)])
-=======
             #smooth_levels = (np.array([0.25, 0.5, 1, 1.5])*baseline_smoothness).astype(int)
             #bs = np.array([multi_scale_simple_baseline(v,plow=50,smooth_levels=smooth_levels,ns=utils.mad_std(v)) for v in signals])
             bs = np.array([symmetrized_l1_runmin(v) for v in signals])
->>>>>>> 4cd6b811
             if np.any(np.isnan(bs)):
                 print('Nan in ', sq)
                 #return (signals, filters, center,sq,w_sh)
