--- conflicted
+++ resolved
@@ -161,7 +161,6 @@
 
 
 def iterated_l1_baseline(y, smooth1=10, smooth2=25, **kwargs):
-<<<<<<< HEAD
     fnkw1, fnkw2 = (dict(s=s) for s in (smooth1, smooth2))
     return iterated_smoothing_baseline2(y,
                                         smooth_fn=l1spline,
@@ -169,23 +168,7 @@
                                         fnkw2=fnkw2,
                                         **kwargs)
 
-=======
-    fnkw1,fnkw2 = (dict(s=s) for s in (smooth1,smooth2))
-    return iterated_smoothing_baseline2(y,
-                                        smooth_fn=l1spline,
-                                        fnkw=fnkw1, fnkw2=fnkw2,
-                                        **kwargs)
->>>>>>> 63ea9bf2
-
-
-<<<<<<< HEAD
-=======
-def iterated_savgol_baseline2(y,
-                              window=99, window2=None,
-                              order=3, order2=3 ,
-                              post_smooth=5,
-                              **kwargs):
->>>>>>> 63ea9bf2
+
 
 def iterated_savgol_baseline2(y,
                               window=99,
@@ -199,13 +182,6 @@
     window2 = window*4 - 1 if not window2 else window2
     window2 = make_odd(np.minimum(window2, len(y) - 1))
 
-<<<<<<< HEAD
-    b = iterated_smoothing_baseline2(y,
-                                     smooth_fn=signal.savgol_filter,
-                                     fnkw=dict(window_length=window, polyorder=order),
-                                     fnkw2=dict(window_length=window2, polyorder=order2),
-                                     **kwargs)
-=======
     fnkw1,fnkw2 = (dict(window_length=w,polyorder=k)
                    for w,k in zip((window, window2), (order, order2))
 
@@ -213,7 +189,6 @@
                                       smooth_fn=signal.savgol_filter,
                                       fnkw=fnkw1, fnkw2=fnkw2,
                                       **kwargs)
->>>>>>> 63ea9bf2
     return l2spline(b, post_smooth)
 
 
@@ -251,10 +226,6 @@
 #     trend = l1_baseline2(y - shift, l1smooth)
 #     baseline = trend + shift
 #     return baseline
-<<<<<<< HEAD
-
-=======
->>>>>>> 63ea9bf2
 
 def baseline_with_shifts(y, l1smooth=25, trend_kw=None, with_plot=False):
     if trend_kw is None:
